--- conflicted
+++ resolved
@@ -75,34 +75,13 @@
                                                    'multigaussnet']]
 
 def main(**extra_args):
-<<<<<<< HEAD
     setup(name=info.NAME,
-          #maintainer=info.MAINTAINER,
-          #maintainer_email=info.MAINTAINER_EMAIL,
-          #description=info.DESCRIPTION,
           url=info.URL,
-          download_url=info.DOWNLOAD_URL,
-          #license=info.LICENSE,
-          #classifiers=info.CLASSIFIERS,
-          #author=info.AUTHOR,
-          author_email=info.AUTHOR_EMAIL,
-          platforms=info.PLATFORMS,
-=======
-    setup(name='glmnet',
->>>>>>> 4bd6b6f5
-          version=versioneer.get_version(),
           packages = ['glmnet',
                       'glmnet.paths'],
           ext_modules = EXTS,
           package_data = {'glmnet':['test_data/*']},
           include_package_data=True,
-<<<<<<< HEAD
-          data_files=[],
-          scripts=[],
-          #long_description=long_description,
-=======
->>>>>>> 4bd6b6f5
-          long_description_content_type=long_description_content_type,
           cmdclass = cmdclass,
           **extra_args
          )
