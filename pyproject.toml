--- conflicted
+++ resolved
@@ -39,11 +39,4 @@
 dynamic = ['version']
 
 [project.license]
-<<<<<<< HEAD
 file = 'LICENSE.txt'
-=======
-file = 'LICENSE.txt'
-
-[tool.coverage.run]
-omit = ['*/tests/*', '*/tests/*/*']
->>>>>>> 4bd6b6f5
