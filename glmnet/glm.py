from typing import Union
from dataclasses import (dataclass,
                         asdict,
                         field)
from functools import partial
import logging
   
import numpy as np
from numpy.linalg import LinAlgError
import pandas as pd

import scipy.sparse
from scipy.sparse.linalg import LinearOperator
from scipy.stats import norm as normal_dbn
from scipy.stats import t as t_dbn

from sklearn.base import (BaseEstimator,
                          ClassifierMixin,
                          RegressorMixin)
from sklearn.metrics import mean_absolute_error
from sklearn.linear_model import (LinearRegression, Ridge)
from sklearn.preprocessing import LabelEncoder

from ._utils import (_parent_dataclass_from_child,
                     _get_data)

from .base import (Design,
                   _get_design)

from .docstrings import (make_docstring,
                         add_dataclass_docstring,
                         _docstrings)
from .irls import IRLS
from .family import (GLMFamilySpec,
                     BinomFamilySpec,
                     GLMState)

@add_dataclass_docstring
@dataclass
<<<<<<< HEAD
class GLMFamilySpec(object):
    
    base: sm_family.Family = field(default_factory=sm_family.Gaussian)

    def link(self,
             mu):
        return self.base.link(mu)
    
    def deviance(self,
                 y,
                 mu,
                 sample_weight):
        if sample_weight is not None:
            return self.base.deviance(y, mu, freq_weights=sample_weight)
        else:
            return self.base.deviance(y, mu)

    def null_fit(self,
                 y,
                 sample_weight,
                 offset,
                 fit_intercept):

        sample_weight = np.asarray(sample_weight)
        y = np.asarray(y)

        if offset is None:
            offset = np.zeros(y.shape[0])
        if sample_weight is None:
            sample_weight = np.ones(y.shape[0])

        if fit_intercept:

            # solve a one parameter problem

            X1 = np.ones((y.shape[0], 1))
            D = _get_design(X1,
                            sample_weight,
                            standardize=False,
                            intercept=False)
            
            state = GLMState(coef=np.zeros(1),
                             intercept=0)
            state.update(D,
                         self,
                         offset,
                         None)

            for i in range(10):

                z, w = self.get_response_and_weights(state,
                                                     y,
                                                     offset,
                                                     sample_weight)
                newcoef = (z*w).sum() / w.sum()
                state = GLMState(coef=np.array([newcoef]),
                                 intercept=0)
                state.update(D,
                             self,
                             offset,
                             None)

        else:
            state = GLMState(coef=np.zeros(1), intercept=0)
            state.link_parameter = offset
            state.mean_parameter = self.base.link.inverse(state.link_parameter)
        return state

    def get_null_deviance(self,
                          y,
                          sample_weight,
                          offset,
                          fit_intercept):
        state0 = self.null_fit(y,
                               sample_weight,
                               offset,
                               fit_intercept)
        D = self.deviance(y, state0.mean_parameter, sample_weight)
        return state0, D

    def get_null_state(self,
                       null_fit,
                       nvars):
        coefold = np.zeros(nvars)   # initial coefs = 0
        state = GLMState(coef=coefold,
                         intercept=null_fit.intercept)
        state.mean_parameter = null_fit.mean_parameter
        state.link_parameter = null_fit.link_parameter
        return state
    
    def get_response_and_weights(self,
                                 state,
                                 y,
                                 offset,
                                 sample_weight):

        family = self.base

        # some checks for NAs/zeros
        varmu = family.variance(state.mu)
        if np.any(np.isnan(varmu)): raise ValueError("NAs in V(mu)")

        if np.any(varmu == 0): raise ValueError("0s in V(mu)")

        dmu_deta = family.link.inverse_deriv(state.link_parameter)
        if np.any(np.isnan(dmu_deta)): raise ValueError("NAs in d(mu)/d(eta)")

        newton_weights = sample_weight * dmu_deta**2 / varmu

        pseudo_response = state.eta + (y - state.mu) / dmu_deta

        return pseudo_response, newton_weights
        
    def rvs(self,
            link_param,
            scale=None):
        family = self.base
        mean_param = family.link.inverse(link_param)
        dbn = family.get_distribution(mean_param, scale=scale)
        return dbn.rvs()

    def _default_scorers(self):

        fam_name = self.base.__class__.__name__

        def _dev(y, yhat, sample_weight):
            return self.deviance(y, yhat, sample_weight) / y.shape[0]
        dev_scorer = Scorer(name=f'{fam_name} Deviance',
                            score=_dev,
                            maximize=False)
        
        scorers_ = [dev_scorer,
                    mse_scorer,
                    mae_scorer,
                    ungrouped_mse_scorer,
                    ungrouped_mae_scorer]

        if isinstance(self.base, sm_family.Binomial):
            scorers_.extend([accuracy_scorer,
                             auc_scorer,
                             aucpr_scorer])

        return scorers_

    def information(self,
                    state,
                    sample_weight=None):

        family = self.base

        # some checks for NAs/zeros
        varmu = family.variance(state.mu)
        if np.any(np.isnan(varmu)): raise ValueError("NAs in V(mu)")

        if np.any(varmu == 0): raise ValueError("0s in V(mu)")

        dmu_deta = family.link.inverse_deriv(state.link_parameter)
        if np.any(np.isnan(dmu_deta)): raise ValueError("NAs in d(mu)/d(eta)")

        W = dmu_deta**2 / varmu
        if sample_weight is not None:
            W *= sample_weight
            
        n = W.shape[0]
        W = W.reshape(-1)
        return DiagonalOperator(W)

@dataclass
class DiagonalOperator(LinearOperator):

    weights: np.ndarray

    def __post_init__(self):
        self.weights = np.asarray(self.weights).reshape(-1)
        n = self.weights.shape[0]
        self.shape = (n, n)

    def _matvec(self, arg):
        return self.weights * arg.reshape(-1)

    def _adjoint(self, arg):
        return self._matvec(arg)
    

@add_dataclass_docstring
@dataclass
=======
>>>>>>> 5e62d6a4
class GLMControl(object):

    mxitnr: int = 25
    epsnr: float = 1e-6
    big: float = 9.9e35
    logging: bool = False

@dataclass
class GLMBaseSpec(object):

    family: GLMFamilySpec = field(default_factory=GLMFamilySpec)
    fit_intercept: bool = True
    standardize: bool = False
    control: GLMControl = field(default_factory=GLMControl)
    offset_id: Union[str,int] = None
    weight_id: Union[str,int] = None
    response_id: Union[str,int] = None
    exclude: list = field(default_factory=list)

add_dataclass_docstring(GLMBaseSpec, subs={'control':'control_glm'})

@add_dataclass_docstring
@dataclass
class GLMResult(object):

    family: GLMFamilySpec
    offset: bool
    converged: bool
    boundary: bool
    obj_function: float

<<<<<<< HEAD
@dataclass
class GLMState(object):

    coef: np.ndarray
    intercept: np.ndarray
    obj_val: float = np.inf
    pmin: float = 1e-9
    
    def __post_init__(self):

        self._stack = np.hstack([self.intercept,
                                 self.coef])

    def update(self,
               design,
               family,
               offset,
               objective=None):
        '''pin the mu/eta values to coef/intercept'''

        family = family.base
        self.linear_predictor = design @ self._stack
        if offset is None:
            self.link_parameter = self.linear_predictor
        else:
            self.link_parameter = self.linear_predictor + offset
        self.mean_parameter = family.link.inverse(self.link_parameter)

        # shorthand
        self.mu = self.mean_parameter 
        self.eta = self.linear_predictor 

        if isinstance(family, sm_family.Binomial):
            self.mu = np.clip(self.mu, self.pmin, 1-self.pmin)
            self.link_parameter = family.link(self.mu)

        if objective is not None:
            self.obj_val = objective(self)
        
    def logl_score(self,
                   family,
                   y,
                   sample_weight):

        family = family.base
        varmu = family.variance(self.mu)
        dmu_deta = family.link.inverse_deriv(self.link_parameter)
        
        # compute working residual
        y = np.asarray(y).reshape(-1)
        r = (y - self.mu) 
        return sample_weight * r * dmu_deta / varmu 
=======
>>>>>>> 5e62d6a4

def compute_grad(glm_obj,
                 intercept,
                 coef,
                 design,
                 response,
                 offset=None,
                 scaled_input=False,
                 scaled_output=False,
                 sample_weight=None,
                 norm_weights=False):

    family = glm_obj._family

    if sample_weight is None:
        sample_weight = np.ones(design.shape[0])
        
    if not scaled_input:
        raw_state = GLMState(intercept=intercept,
                             coef=coef)
        scaled_state = design.raw_to_scaled(raw_state)
    else:
        scaled_state = GLMState(intercept=intercept,
                                coef=coef)

    scaled_state.update(design,
                        family,
                        offset=offset)

    saturated_score = scaled_state.logl_score(family,
                                              response, 
                                              sample_weight)
    scaled_score = design.T @ saturated_score
    if not scaled_output:
        score = design.scaler_.T @ scaled_score
    else:
        score = scaled_score
        
    if norm_weights:
        w_sum = sample_weight.sum()
        score /= w_sum
        saturated_score /= w_sum

    return score, saturated_score

@dataclass
class GLMRegularizer(object):

    fit_intercept: bool = False
    standardize: bool = False
    warm_state: dict = field(default_factory=dict)
    ridge_coef: float = 0

    def half_step(self,
                  state,
                  oldstate):
        klass = oldstate.__class__
        return klass(0.5 * (oldstate.coef + state.coef),
                     0.5 * (oldstate.intercept + state.intercept))

    def _debug_msg(self,
                   state):
        return f'Coef: {state.coef}, Intercept: {state.intercept}, Objective: {state.obj_val}'

    def check_state(self,
                    state):
        if np.any(np.isnan(state.coef)):
            raise ValueError('coef has NaNs')
        if np.isnan(state.intercept):
            raise ValueError('intercept is NaN')

    def newton_step(self,
                    design,
                    pseudo_response,
                    sample_weight,
                    cur_state):   # ignored for GLM

        z = pseudo_response
        w = sample_weight

        D = np.ones(design.X.shape[1] + 1)
        D[0] = 0

        # this will produce coefficients on the raw scale

        if scipy.sparse.issparse(design.X):
            if self.standardize:
                raise ValueError('sklearn Ridge cannot fit without using raw standardized matrix')
            if self.ridge_coef == 0:
                lm = LinearRegression(fit_intercept=self.fit_intercept)
            else:
                lm = Ridge(fit_intercept=self.fit_intercept,
                           alpha=self.ridge_coef)
            lm.fit(design.X, z, sample_weight=w)
            coefnew = lm.coef_
            intnew = lm.intercept_

        else:
            sqrt_w = np.sqrt(w)

            if not self.standardize:
                XW = design.X * sqrt_w[:, None]
            else:
                X = design @ (np.identity(design.shape[1])[:,1:])
                XW = X * sqrt_w[:, None]
                
            if self.fit_intercept:
                D = np.diag(D)
                Wz = sqrt_w * z
                XW = np.concatenate([sqrt_w.reshape((-1,1)), XW], axis=1)
                Q = XW.T @ XW
                if self.ridge_coef != 0:
                    Q += self.ridge_coef * D
                V = XW.T @ Wz
                try:
                    beta = np.linalg.solve(Q, V)
                except LinAlgError as e:
                    if self.control.logging: logging.debug("Error in solve: possible singular matrix, trying pseudo-inverse")
                    if self.ridge_coef != 0:
                        XW = np.vstack([XW, np.sqrt(self.ridge_coef) * D])
                        Wz = np.hstack([Wz, np.zeros(Q.shape[0])])
                    beta = np.linalg.pinv(XW) @ Wz
                coefnew = beta[1:]
                intnew = beta[0]

            else:
                if self.ridge_coef != 0:
                    D = np.diag(D[1:])
                    XW = np.vstack([XW, np.sqrt(self.ridge_coef) * D])
                    z = np.hstack([z, np.zeros(D.shape[0])])
                    sqrt_w = np.hstack([sqrt_w, np.zeros(D.shape[0])])
                coefnew = np.linalg.pinv(XW) @ (sqrt_w * z)
                intnew = 0

        klass = cur_state.__class__
        self.warm_state = klass(coefnew,
                                intnew)
        
        return self.warm_state

    def objective(self, state):
        return 0

add_dataclass_docstring(GLMRegularizer, subs={'warm_state':'warm_state'})
# end of GLMRegularizer

@dataclass
class GLMBase(BaseEstimator,
              GLMBaseSpec):

    def _get_regularizer(self,
                         nvars=None):
        return GLMRegularizer(fit_intercept=self.fit_intercept)

    def _get_design(self,
                    X,
                    sample_weight):
        return _get_design(X,
                           sample_weight,
                           standardize=self.standardize,
                           intercept=self.fit_intercept)

    def _get_family_spec(self,
                         y):
        return self.family
        # if isinstance(self.family, sm_family.Family):
        #     return GLMFamilySpec(self.family)
        # elif isinstance(self.family, GLMFamilySpec):
        #     return self.family

    def get_data_arrays(self, X, y, check=True):
        return _get_data(self,
                         X,
                         y,
                         offset_id=self.offset_id,
                         response_id=self.response_id,
                         weight_id=self.weight_id,
                         check=check)
    def fit(self,
            X,
            y,
            sample_weight=None,           # ignored
            regularizer=None,             # last 4 options non sklearn API
            warm_state=None,
            dispersion=None,
            check=True,
            fit_null=True):

        nobs, nvar = X.shape
        
        if isinstance(X, pd.DataFrame):
            self.feature_names_in_ = list(X.columns)
        else:
            self.feature_names_in_ = ['X{}'.format(i) for i in range(X.shape[1])]

        if not hasattr(self, "_family"):
            self._family = self._get_family_spec(y)

        X, y, response, offset, weight = self.get_data_arrays(X, y, check=check)

        sample_weight = weight
        self.sample_weight_ = normed_sample_weight = sample_weight / sample_weight.sum()
        
        response = np.asarray(response)

        if self.control is None:
            self.control = GLMControl()
        elif type(self.control) == dict:
            self.control = _parent_dataclass_from_child(GLMControl,
                                                        self.control)
        
        if not hasattr(self, "design_"):
            self.design_ = design = self._get_design(X,
                                                     normed_sample_weight)
        else:
            design = self.design_
            
        # for GLM there is no regularization, but this pattern
        # is repeated for GLMNet
        
        # the regularizer stores the warm start

        if regularizer is None:
            regularizer = self._get_regularizer(nvars=design.X.shape[1])
        self.regularizer_ = regularizer

        if warm_state is not None:
            self.regularizer_.warm_state = warm_state
            
        if fit_null or not hasattr(self.regularizer_, 'warm_state'):
            (null_state,
             self.null_deviance_) = self._family.get_null_deviance(
                                        response=response,
                                        sample_weight=sample_weight,
                                        offset=offset,
                                        fit_intercept=self.fit_intercept)


        if (hasattr(self.regularizer_, 'warm_state') and
            self.regularizer_.warm_state):
            state = self.regularizer_.warm_state
        else:
            state = self._family._get_null_state(null_state,
                                                 nvar)

        # for Cox, the state could have mu==eta so that this need not change
        def obj_function(response,
                         normed_sample_weight,
                         family,
                         regularizer,
                         state):
            val1 = family.deviance(response,
                                   state.mu,
                                   normed_sample_weight) / 2
            val2 = regularizer.objective(state)
            val = val1 + val2
            if self.control.logging: logging.debug(f'Computing objective, lambda: {regularizer.lambda_val}, alpha: {regularizer.alpha}, coef: {state.coef}, intercept: {state.intercept}, deviance: {val1}, penalty: {val2}')
            return val

        obj_function = partial(obj_function,
                               response.copy(),
                               normed_sample_weight.copy(),
                               self._family,
                               regularizer)
        
        state.update(design,
                     self._family,
                     offset,
                     obj_function)

        (converged,
         boundary,
         state,
         _) = IRLS(regularizer,
                   self._family,
                   design,
                   response,
                   offset,
                   normed_sample_weight,
                   state,
                   obj_function,
                   self.control)

        if self.summarize:
            self._information = self._family.information(state,
                                                         sample_weight)
            
        # checks on convergence and fitted values
        if not converged:
            if self.control.logging: logging.debug("Fitting IRLS: algorithm did not converge")
        if boundary:
            if self.control.logging: logging.debug("Fitting IRLS: algorithm stopped at boundary value")

        self.deviance_ = self._family.deviance(response,
                                               state.mean_parameter,
                                               sample_weight) # not the normalized weights!

        if offset is None:
            offset = np.zeros(y.shape[0])

        self._set_coef_intercept(state)

<<<<<<< HEAD
        if (dispersion is None and hasattr(self._family, "base") and 
            isinstance(self._family.base, sm_family.Gaussian)): # GLM specific
            # usual estimate of sigma^2
=======
        self.df_resid_ = np.inf
        
        if dispersion is None and self.family.is_gaussian: # Gaussian means identity link, constaint varaiance
>>>>>>> 5e62d6a4
            self.dispersion_ = self.deviance_ / (nobs-nvar-self.fit_intercept) 
            n, p = X.shape
            self.df_resid_ = n - p - self.fit_intercept
        else:
            self.dispersion_ = dispersion

        self.state_ = state
        return self
    fit.__doc__ = '''
Fit a GLM.

Parameters
----------

{X}
{y}
{weights}
{summarize}
    
Returns
-------

self: object
        GLM class instance.
        '''.format(**_docstrings)
    
    def predict(self, X, prediction_type='response'):

        linpred = X @ self.coef_ + self.intercept_ # often called eta
        return self._family.predict(linpred, prediction_type=prediction_type)

    predict.__doc__ = '''
Predict outcome of corresponding family.

Parameters
----------

{X}
{prediction_type}

Returns
-------

{prediction}'''.format(**_docstrings).strip()

    def score(self, X, y, sample_weight=None):

        mu = self.predict(X, prediction_type='response')
        if sample_weight is None:
            sample_weight = np.ones_like(y)
        return -self._family.deviance(y, mu, sample_weight) / 2 # GLM specific
    score.__doc__ = '''
Compute weighted log-likelihood (i.e. negative deviance / 2) for test X and y using fitted model. Weights
default to `np.ones_like(y) / y.shape[0]`.

Parameters
----------

{X}
{y}
{sample_weight}    

Returns
-------

score: float
    Deviance of family for `(X, y, sample_weight)`.
'''.format(**_docstrings).strip()

    def _set_coef_intercept(self, state):
        raw_state = self.design_.scaled_to_raw(state)
        self.coef_ = raw_state.coef
        self.intercept_ = raw_state.intercept

GLMBase.__doc__ = '''
Base class to fit a Generalized Linear Model (GLM). Base class for `GLMNet`.

Parameters
----------
{fit_intercept}
{summarize}
{family}
{control_glm}

Attributes
__________
{coef_}
{intercept_}
{summary_}
{covariance_}
{null_deviance_}
{deviance_}
{dispersion_}
{regularizer_}
'''.format(**_docstrings)

@dataclass
class GLM(GLMBase):

    summarize: bool = False
    ridge_coef: float = 0

    def _get_regularizer(self,
                         nvars=None):
        return GLMRegularizer(fit_intercept=self.fit_intercept,
                              ridge_coef=self.ridge_coef)

    def fit(self,
            X,
            y,
            sample_weight=None,           # ignored
            regularizer=None,             # last 4 options non sklearn API
            warm_state=None,
            dispersion=1,
            check=True):

        super().fit(X,
                    y,
                    sample_weight=sample_weight,
                    regularizer=regularizer,
                    warm_state=warm_state,
                    dispersion=dispersion,
                    check=check)

        weight = self.get_data_arrays(X, y, check=False)[-1]
            
        if self.summarize:
            self.covariance_, self.summary_ = self._summarize(self.exclude,
                                                              self.dispersion_,
                                                              weight,
<<<<<<< HEAD
                                                              X.shape)
=======
                                                              self.df_resid_)


>>>>>>> 5e62d6a4
        else:
            self.summary_ = self.covariance_ = None
            
        return self

    def _summarize(self,
                   exclude,
                   dispersion,
                   sample_weight,
                   df_resid):

        if self.ridge_coef != 0:
            warnings.warn('Detected a non-zero ridge term: variance estimates are taken to be posterior variance estimates')

        # IRLS used normalized weights,
        # this unnormalizes them...

        unscaled_precision_ = self.design_.quadratic_form(self._information,
                                                          transformed=False)
        if self.ridge_coef != 0:
            D = np.ones(unscaled_precision_.shape[0])
            D[0] = 0
            unscaled_precision_ += self.ridge_coef * np.diag(D)
        
        keep = np.ones(unscaled_precision_.shape[0]-1, bool)
        if exclude is not []:
            keep[exclude] = 0
        keep = np.hstack([self.fit_intercept, keep]).astype(bool)
        covariance_ = dispersion * np.linalg.inv(unscaled_precision_[keep][:,keep])

        SE = np.sqrt(np.diag(covariance_)) 
        index = self.feature_names_in_
        if self.fit_intercept:
            coef = np.hstack([self.intercept_, self.coef_])
            T = np.hstack([self.intercept_ / SE[0], self.coef_ / SE[1:]])
            index = ['intercept'] + index
        else:
            coef = self.coef_
            T = self.coef_ / SE

        if (df_resid < np.inf):
            summary_ = pd.DataFrame({'coef':coef,
                                     'std err': SE,
                                     't': T,
                                     'P>|t|': 2 * t_dbn.sf(np.fabs(T),
                                                           df=df_resid)},
                                    index=index)
        else:
            summary_ = pd.DataFrame({'coef':coef,
                                     'std err': SE,
                                     'z': T,
                                     'P>|z|': 2 * normal_dbn.sf(np.fabs(T))},
                                    index=index)
        return covariance_, summary_
        
<<<<<<< HEAD
    
=======
GLM.__doc__ = '''
Base class to fit a Generalized Linear Model (GLM). Base class for `GLMNet`.

Parameters
----------
{family}
{fit_intercept}
{control_glm}
{response_id}
{weight_id}
{offset_id}
{exclude}

Notes
-----

This is a test

Attributes
----------

{coef_}
{intercept_}
{regularizer_}
{null_deviance_}
{deviance_}
{dispersion_}
{summary_}
{covariance_}
'''.format(**_docstrings)
   
>>>>>>> 5e62d6a4
@dataclass
class GaussianGLM(RegressorMixin, GLM):
    pass

@dataclass
class BinomialGLM(ClassifierMixin, GLM):

    family: BinomFamilySpec = field(default_factory=BinomFamilySpec)

    def get_data_arrays(self, X, y, check=True):

        X, y, response, offset, weight = super().get_data_arrays(X, y, check=check)
        encoder = LabelEncoder()
        labels = np.asfortranarray(encoder.fit_transform(response))
        self.classes_ = encoder.classes_
        if len(encoder.classes_) > 2:
            raise ValueError("BinomialGLM expecting a binary classification problem.")
        return X, y, labels, offset, weight

    def fit(self,
            X,
            y,
            sample_weight=None,
            regularizer=None,             # last 4 options non sklearn API
            warm_state=None,
            dispersion=1,
            check=True):

        if not hasattr(self, "_family"):
            self._family = self._get_family_spec(y)
            if not self._family.is_binomial:
                msg = f'{self.__class__.__name__} expects a Binomial family.'
                warnings.warn(msg)
                if self.control.logging: logging.warn(msg)

        return super().fit(X,
                           y,
                           sample_weight=sample_weight,
                           regularizer=regularizer,             # last 4 options non sklearn API
                           warm_state=warm_state,
                           dispersion=dispersion,
                           check=check)

    def predict(self, X, prediction_type='class'):

        linpred = X @ self.coef_ + self.intercept_ # often called eta
        pred = self._family.predict(linpred,
                                    prediction_type=prediction_type)
        if prediction_type == 'class':
            pred = self._classes[pred]
        return pred

    predict.__doc__ = '''
Predict outcome of corresponding family.

Parameters
----------

{X}
{prediction_type_binomial}

Returns
-------

{prediction}'''.format(**_docstrings).strip()

    def predict_proba(self, X):

        '''

        Probability estimates for a BinomialGLM.

        Parameters
        ----------
        X : array-like of shape (n_samples, n_features)
            Vector to be scored, where `n_samples` is the number of samples and
            `n_features` is the number of features.

        Returns
        -------
        T : array-like of shape (n_samples, n_classes)
            Returns the probability of the sample for each class in the model,
            where classes are ordered as they are in ``self.classes_``.
 
        '''

        prob_1 = self.predict(X, prediction_type='response')
        result = np.empty((prob_1.shape[0], 2))
        result[:,1] = prob_1
        result[:,0] = 1 - prob_1

        return result
<|MERGE_RESOLUTION|>--- conflicted
+++ resolved
@@ -37,7 +37,6 @@
 
 @add_dataclass_docstring
 @dataclass
-<<<<<<< HEAD
 class GLMFamilySpec(object):
     
     base: sm_family.Family = field(default_factory=sm_family.Gaussian)
@@ -224,8 +223,6 @@
 
 @add_dataclass_docstring
 @dataclass
-=======
->>>>>>> 5e62d6a4
 class GLMControl(object):
 
     mxitnr: int = 25
@@ -257,7 +254,6 @@
     boundary: bool
     obj_function: float
 
-<<<<<<< HEAD
 @dataclass
 class GLMState(object):
 
@@ -310,8 +306,6 @@
         y = np.asarray(y).reshape(-1)
         r = (y - self.mu) 
         return sample_weight * r * dmu_deta / varmu 
-=======
->>>>>>> 5e62d6a4
 
 def compute_grad(glm_obj,
                  intercept,
@@ -614,15 +608,9 @@
 
         self._set_coef_intercept(state)
 
-<<<<<<< HEAD
         if (dispersion is None and hasattr(self._family, "base") and 
             isinstance(self._family.base, sm_family.Gaussian)): # GLM specific
             # usual estimate of sigma^2
-=======
-        self.df_resid_ = np.inf
-        
-        if dispersion is None and self.family.is_gaussian: # Gaussian means identity link, constaint varaiance
->>>>>>> 5e62d6a4
             self.dispersion_ = self.deviance_ / (nobs-nvar-self.fit_intercept) 
             n, p = X.shape
             self.df_resid_ = n - p - self.fit_intercept
@@ -753,13 +741,7 @@
             self.covariance_, self.summary_ = self._summarize(self.exclude,
                                                               self.dispersion_,
                                                               weight,
-<<<<<<< HEAD
                                                               X.shape)
-=======
-                                                              self.df_resid_)
-
-
->>>>>>> 5e62d6a4
         else:
             self.summary_ = self.covariance_ = None
             
@@ -815,9 +797,6 @@
                                     index=index)
         return covariance_, summary_
         
-<<<<<<< HEAD
-    
-=======
 GLM.__doc__ = '''
 Base class to fit a Generalized Linear Model (GLM). Base class for `GLMNet`.
 
@@ -849,7 +828,6 @@
 {covariance_}
 '''.format(**_docstrings)
    
->>>>>>> 5e62d6a4
 @dataclass
 class GaussianGLM(RegressorMixin, GLM):
     pass
