from dataclasses import dataclass, asdict, field, InitVar
from typing import Union, Optional
   
import numpy as np

from sklearn.base import (BaseEstimator,
                          ClassifierMixin,
                          RegressorMixin)

from .base import _get_design, Penalty
from .docstrings import (add_dataclass_docstring,
                         _docstrings)

from .elnet import (ElNet,
                    ElNetControl,
                    ElNetSpec)
<<<<<<< HEAD
from .glm import (GLMFamilySpec,
=======
from .glm import (GLMState,
                  BinomFamilySpec,
                  GLMFamilySpec,
>>>>>>> 5e62d6a4
                  GLM)

@add_dataclass_docstring
@dataclass
class RegGLMControl(ElNetControl):

    thresh: float = 1e-10
    mxitnr: int = 25
    epsnr: float = 1e-6
    big: float = 9.9e35
    logging: bool = False

@dataclass
class RegGLMSpec(ElNetSpec):

    family: GLMFamilySpec = field(default_factory=GLMFamilySpec)
    control: RegGLMControl = field(default_factory=RegGLMControl)

add_dataclass_docstring(RegGLMSpec, subs={'control':'control_glmnet'})

@add_dataclass_docstring
@dataclass
class RegGLMResult(object):

    family: GLMFamilySpec
    offset: bool
    converged: bool
    boundary: bool
    obj_function: float

@dataclass
class ElNetRegularizer(Penalty):

    fit_intercept: bool = False
    warm_state: dict = field(default_factory=dict)
    nvars: InitVar[int] = None
    control: InitVar[RegGLMControl] = None
    exclude: list = field(default_factory=list)

    def __post_init__(self, nvars, control):

        self.lower_limits = np.asarray(self.lower_limits)
        if self.lower_limits.shape == (): # a single float 
            self.lower_limits = np.ones(nvars) * self.lower_limits
        
        self.upper_limits = np.asarray(self.upper_limits)
        if self.upper_limits.shape == (): # a single float 
            self.upper_limits = np.ones(nvars) * self.upper_limits
        
        if self.penalty_factor is None:
            self.penalty_factor = np.ones(nvars)

        self.penalty_factor *= nvars / self.penalty_factor.sum() 
            
        self.elnet_estimator = ElNet(lambda_val=self.lambda_val,
                                     alpha=self.alpha,
                                     control=control,
                                     lower_limits=self.lower_limits,
                                     upper_limits=self.upper_limits,
                                     fit_intercept=self.fit_intercept,
                                     penalty_factor=self.penalty_factor,
                                     standardize=False,
                                     exclude=self.exclude)

    def half_step(self,
                  state,
                  oldstate):
        klass = oldstate.__class__
        return klass(0.5 * (oldstate.coef + state.coef),
                     0.5 * (oldstate.intercept + state.intercept))

    def _debug_msg(self,
                   state):
        return f'Coef: {state.coef}, Intercept: {state.intercept}, Objective: {state.obj_val}'

    def check_state(self,
                    state):
        if np.any(np.isnan(state.coef)):
            raise ValueError('coef has NaNs')
        if np.isnan(state.intercept):
            raise ValueError('intercept is NaN')

    def newton_step(self,
                    design,
                    pseudo_response,
                    normed_sample_weight,
                    cur_state):
                            
        z = pseudo_response
        # make sure to set lambda_val to self.lambda_val
        self.elnet_estimator.lambda_val = self.lambda_val
        
        warm = (cur_state.coef,
                cur_state.intercept,
                cur_state.linear_predictor) # just X\beta -- doesn't include offset

        elnet_fit = self.elnet_estimator.fit(design,
                                             z,
                                             sample_weight=normed_sample_weight,
                                             warm=warm,
                                             check=False)
        
        klass = cur_state.__class__
        self.warm_state = klass(elnet_fit.raw_coef_,
                                elnet_fit.raw_intercept_)

        return self.warm_state

    def objective(self, state):
        lasso = self.alpha * np.fabs(state.coef).sum()
        ridge = (1 - self.alpha) * (state.coef**2).sum() / 2
        return self.lambda_val * (lasso + ridge)


# end of ElNetRegularizer

@dataclass
class RegGLM(GLM,
             RegGLMSpec):

    control: RegGLMControl = field(default_factory=RegGLMControl)

    def get_LM(self):
        return GLM(family=self.family,
                   fit_intercept=self.fit_intercept,
                   offset_id=self.offset_id,
                   weight_id=self.weight_id,
                   response_id=self.response_id)

    def _get_regularizer(self,
                         nvars=None):

        # self.design_ will have been set by now

        if nvars is None:
            check_is_fitted(self, ["design_"])
            nvars = self.design_.X.shape[1]

        return ElNetRegularizer(lambda_val=self.lambda_val,
                                alpha=self.alpha,
                                penalty_factor=self.penalty_factor,
                                lower_limits=self.lower_limits * self.design_.scaling_,
                                upper_limits=self.upper_limits * self.design_.scaling_,
                                fit_intercept=self.fit_intercept,
                                nvars=nvars,
                                control=self.control,
                                exclude=self.exclude)

    def _get_design(self,
                    X,
                    sample_weight):
        return _get_design(X,
                           sample_weight,
                           standardize=self.standardize,
                           intercept=self.fit_intercept)

    def fit(self,
            X,
            y,
            sample_weight=None,           # ignored
            regularizer=None,             # last 3 options non sklearn API
            warm_state=None,
            check=True,
            fit_null=True):

        super().fit(X,
                    y,
                    sample_weight=sample_weight,
                    regularizer=regularizer,
                    warm_state=warm_state,
                    dispersion=1,
                    check=check)

        return self

add_dataclass_docstring(RegGLM, subs={'control':'control_glm'})

@dataclass
class GaussianRegGLM(RegressorMixin, RegGLM):

    def __post_init__(self):

        if self._family.is_gaussian:
            msg = f'{self.__class__.__name__} expects a Gaussian family.'
            warnings.warn(msg)
            if self.control.logging: logging.warn(msg)

@dataclass
class BinomialRegGLM(ClassifierMixin, RegGLM):

    family: BinomFamilySpec = field(default_factory=BinomFamilySpec)

    def __post_init__(self):

        if not self._family.is_binomial:
            msg = f'{self.__class__.__name__} expects a Binomial family.'
            warnings.warn(msg)
            if self.control.logging: logging.warn(msg)

    def fit(self,
            X,
            y,
            sample_weight=None,           # ignored
            regularizer=None,             # last 4 options non sklearn API
            warm_state=None,
            dispersion=1,
            check=True):

        label_encoder = LabelEncoder().fit(y)
        if len(label_encoder.classes_) > 2:
            raise ValueError("BinomialRegGLM expecting a binary classification problem.")
        self.classes_ = label_encoder.classes_

        y_binary = label_encoder.transform(y)

        return super().fit(X,
                           y_binary,
                           sample_weight=sample_weight,
                           regularizer=regularizer,             # last 4 options non sklearn API
                           dispersion=dispersion,
                           offset=offset,
                           check=check)

    def predict(self, X, prediction_type='class'):

        if not hasattr(self.family, 'base'):
            raise ValueError(f'{self.__class__} expects to have a base family')
        linpred = X @ self.coef_ + self.intercept_ # often called eta
        pred = self._family.predict(linpred,
                                    prediction_type=prediction_type)
        if prediction_type == 'class':
            pred = self._classes[pred]

    predict.__doc__ = '''
Predict outcome of corresponding family.

Parameters
----------

{X}
{prediction_type_binomial}

Returns
-------

{prediction}'''.format(**_docstrings).strip()

    def predict_proba(self, X):

        '''

        Probability estimates for a BinomialGLM.

        Parameters
        ----------
        X : array-like of shape (n_samples, n_features)
            Vector to be scored, where `n_samples` is the number of samples and
            `n_features` is the number of features.

        Returns
        -------
        T : array-like of shape (n_samples, n_classes)
            Returns the probability of the sample for each class in the model,
            where classes are ordered as they are in ``self.classes_``.
 
        '''

        prob_1 = self.predict(X, prediction_type='response')
        result = np.empty((prob_1.shape[0], 2))
        result[:,1] = prob_1
        result[:,0] = 1 - prob_1

        return result<|MERGE_RESOLUTION|>--- conflicted
+++ resolved
@@ -14,13 +14,7 @@
 from .elnet import (ElNet,
                     ElNetControl,
                     ElNetSpec)
-<<<<<<< HEAD
 from .glm import (GLMFamilySpec,
-=======
-from .glm import (GLMState,
-                  BinomFamilySpec,
-                  GLMFamilySpec,
->>>>>>> 5e62d6a4
                   GLM)
 
 @add_dataclass_docstring
